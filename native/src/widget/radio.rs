--- conflicted
+++ resolved
@@ -4,16 +4,10 @@
 use crate::mouse;
 use crate::row;
 use crate::text;
+use crate::touch::{self, Touch};
 use crate::{
-<<<<<<< HEAD
     Align, Clipboard, Element, Hasher, HorizontalAlignment, Layout, Length,
     Point, Rectangle, Row, Text, VerticalAlignment, Widget,
-=======
-    input::{mouse, touch, ButtonState, Touch},
-    layout, row, text, Align, Clipboard, Element, Event, Font, Hasher,
-    HorizontalAlignment, Layout, Length, Point, Rectangle, Row, Text,
-    VerticalAlignment, Widget,
->>>>>>> 36bdc0be
 };
 
 use std::hash::Hash;
@@ -167,18 +161,11 @@
         _clipboard: Option<&dyn Clipboard>,
     ) -> event::Status {
         match event {
-<<<<<<< HEAD
-            Event::Mouse(mouse::Event::ButtonPressed(mouse::Button::Left)) => {
-=======
-            Event::Mouse(mouse::Event::Input {
-                button: mouse::Button::Left,
-                state: ButtonState::Pressed,
-            })
+            Event::Mouse(mouse::Event::ButtonPressed(mouse::Button::Left))
             | Event::Touch(Touch {
                 phase: touch::Phase::Started,
                 ..
             }) => {
->>>>>>> 36bdc0be
                 if layout.bounds().contains(cursor_position) {
                     messages.push(self.on_click.clone());
 
