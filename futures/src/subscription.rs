--- conflicted
+++ resolved
@@ -9,6 +9,8 @@
 use crate::futures::{Future, Stream};
 use crate::{BoxStream, MaybeSend};
 
+use futures::channel::mpsc;
+use futures::never::Never;
 use std::hash::Hash;
 
 /// A stream of runtime events.
@@ -126,17 +128,10 @@
 /// - [`stopwatch`], a watch with start/stop and reset buttons showcasing how
 /// to listen to time.
 ///
-<<<<<<< HEAD
-/// [examples]: https://github.com/iced-rs/iced/tree/0.8/examples
-/// [`download_progress`]: https://github.com/iced-rs/iced/tree/0.8/examples/download_progress
-/// [`stopwatch`]: https://github.com/iced-rs/iced/tree/0.8/examples/stopwatch
-pub trait Recipe {
-=======
 /// [examples]: https://github.com/iced-rs/iced/tree/0.9/examples
 /// [`download_progress`]: https://github.com/iced-rs/iced/tree/0.9/examples/download_progress
 /// [`stopwatch`]: https://github.com/iced-rs/iced/tree/0.9/examples/stopwatch
-pub trait Recipe<Hasher: std::hash::Hasher, Event> {
->>>>>>> 4b05f42f
+pub trait Recipe {
     /// The events that will be produced by a [`Subscription`] with this
     /// [`Recipe`].
     type Output;
@@ -324,6 +319,27 @@
 /// [`Stream`] that will call the provided closure to produce every `Message`.
 ///
 /// The `id` will be used to uniquely identify the [`Subscription`].
+pub fn unfold<I, T, Fut, Message>(
+    id: I,
+    initial: T,
+    mut f: impl FnMut(T) -> Fut + MaybeSend + Sync + 'static,
+) -> Subscription<Message>
+where
+    I: Hash + 'static,
+    T: MaybeSend + 'static,
+    Fut: Future<Output = (Message, T)> + MaybeSend + 'static,
+    Message: 'static + MaybeSend,
+{
+    use futures::future::FutureExt;
+
+    run_with_id(
+        id,
+        futures::stream::unfold(initial, move |state| f(state).map(Some)),
+    )
+}
+
+/// Creates a [`Subscription`] that publishes the events sent from a [`Future`]
+/// to an [`mpsc::Sender`] with the given bounds.
 ///
 /// # Creating an asynchronous worker with bidirectional communication
 /// You can leverage this helper to create a [`Subscription`] that spawns
@@ -335,9 +351,8 @@
 ///
 /// ```
 /// use iced_futures::subscription::{self, Subscription};
-/// use iced_futures::futures;
-///
-/// use futures::channel::mpsc;
+/// use iced_futures::futures::channel::mpsc;
+/// use iced_futures::futures::sink::SinkExt;
 ///
 /// pub enum Event {
 ///     Ready(mpsc::Sender<Input>),
@@ -358,27 +373,35 @@
 /// fn some_worker() -> Subscription<Event> {
 ///     struct SomeWorker;
 ///
-///     subscription::unfold(std::any::TypeId::of::<SomeWorker>(), State::Starting, |state| async move {
-///         match state {
-///             State::Starting => {
-///                 // Create channel
-///                 let (sender, receiver) = mpsc::channel(100);
-///
-///                 (Some(Event::Ready(sender)), State::Ready(receiver))
-///             }
-///             State::Ready(mut receiver) => {
-///                 use futures::StreamExt;
-///
-///                 // Read next input sent from `Application`
-///                 let input = receiver.select_next_some().await;
-///
-///                 match input {
-///                     Input::DoSomeWork => {
-///                         // Do some async work...
-///
-///                         // Finally, we can optionally return a message to tell the
-///                         // `Application` the work is done
-///                         (Some(Event::WorkFinished), State::Ready(receiver))
+///     subscription::channel(std::any::TypeId::of::<SomeWorker>(), 100, |mut output| async move {
+///         let mut state = State::Starting;
+///
+///         loop {
+///             match &mut state {
+///                 State::Starting => {
+///                     // Create channel
+///                     let (sender, receiver) = mpsc::channel(100);
+///
+///                     // Send the sender back to the application
+///                     output.send(Event::Ready(sender)).await;
+///
+///                     // We are ready to receive messages
+///                     state = State::Ready(receiver);
+///                 }
+///                 State::Ready(receiver) => {
+///                     use iced_futures::futures::StreamExt;
+///
+///                     // Read next input sent from `Application`
+///                     let input = receiver.select_next_some().await;
+///
+///                     match input {
+///                         Input::DoSomeWork => {
+///                             // Do some async work...
+///
+///                             // Finally, we can optionally produce a message to tell the
+///                             // `Application` the work is done
+///                             output.send(Event::WorkFinished).await;
+///                         }
 ///                     }
 ///                 }
 ///             }
@@ -390,26 +413,29 @@
 /// Check out the [`websocket`] example, which showcases this pattern to maintain a WebSocket
 /// connection open.
 ///
-/// [`websocket`]: https://github.com/iced-rs/iced/tree/0.8/examples/websocket
-pub fn unfold<I, T, Fut, Message>(
+/// [`websocket`]: https://github.com/iced-rs/iced/tree/0.9/examples/websocket
+pub fn channel<I, Fut, Message>(
     id: I,
-    initial: T,
-    mut f: impl FnMut(T) -> Fut + MaybeSend + Sync + 'static,
+    size: usize,
+    f: impl Fn(mpsc::Sender<Message>) -> Fut + MaybeSend + Sync + 'static,
 ) -> Subscription<Message>
 where
     I: Hash + 'static,
-    T: MaybeSend + 'static,
-    Fut: Future<Output = (Option<Message>, T)> + MaybeSend + 'static,
+    Fut: Future<Output = Never> + MaybeSend + 'static,
     Message: 'static + MaybeSend,
 {
-    use futures::future::{self, FutureExt};
-    use futures::stream::StreamExt;
-
-    run_with_id(
+    use futures::stream::{self, StreamExt};
+
+    Subscription::from_recipe(Runner {
         id,
-        futures::stream::unfold(initial, move |state| f(state).map(Some))
-            .filter_map(future::ready),
-    )
+        spawn: move |_| {
+            let (sender, receiver) = mpsc::channel(size);
+
+            let runner = stream::once(f(sender)).map(|_| unreachable!());
+
+            stream::select(receiver, runner)
+        },
+    })
 }
 
 struct Runner<I, F, S, Message>
