//! Helper functions to create pure widgets.
use crate::button::{self, Button};
use crate::checkbox::{self, Checkbox};
use crate::combo_box::{self, ComboBox};
use crate::container::{self, Container};
use crate::core;
use crate::core::widget::operation;
use crate::core::{Element, Length, Pixels};
use crate::keyed;
use crate::overlay;
use crate::pick_list::{self, PickList};
use crate::progress_bar::{self, ProgressBar};
use crate::radio::{self, Radio};
use crate::rule::{self, Rule};
use crate::runtime::Command;
use crate::scrollable::{self, Scrollable};
use crate::slider::{self, Slider};
use crate::text::{self, Text};
use crate::text_input::{self, TextInput};
use crate::toggler::{self, Toggler};
use crate::tooltip::{self, Tooltip};
use crate::{Column, MouseArea, Row, Space, VerticalSlider};

use std::borrow::Cow;
use std::ops::RangeInclusive;

/// Creates a [`Column`] with the given children.
///
/// [`Column`]: crate::Column
#[macro_export]
macro_rules! column {
    () => (
        $crate::Column::new()
    );
    ($($x:expr),+ $(,)?) => (
        $crate::Column::with_children(vec![$($crate::core::Element::from($x)),+])
    );
}

/// Creates a [`Row`] with the given children.
///
/// [`Row`]: crate::Row
#[macro_export]
macro_rules! row {
    () => (
        $crate::Row::new()
    );
    ($($x:expr),+ $(,)?) => (
        $crate::Row::with_children(vec![$($crate::core::Element::from($x)),+])
    );
}

/// Creates a new [`Container`] with the provided content.
///
/// [`Container`]: crate::Container
pub fn container<'a, Message, Renderer>(
    content: impl Into<Element<'a, Message, Renderer>>,
) -> Container<'a, Message, Renderer>
where
    Renderer: core::Renderer,
    Renderer::Theme: container::StyleSheet,
{
    Container::new(content)
}

/// Creates a new [`Column`] with the given children.
<<<<<<< HEAD
=======
///
/// [`Column`]: crate::Column
>>>>>>> a3489e4a
pub fn column<Message, Renderer>(
    children: Vec<Element<'_, Message, Renderer>>,
) -> Column<'_, Message, Renderer> {
    Column::with_children(children)
}

/// Creates a new [`keyed::Column`] with the given children.
pub fn keyed_column<'a, Key, Message, Renderer>(
    children: impl IntoIterator<Item = (Key, Element<'a, Message, Renderer>)>,
) -> keyed::Column<'a, Key, Message, Renderer>
where
    Key: Copy + PartialEq,
{
    keyed::Column::with_children(children)
}

/// Creates a new [`Row`] with the given children.
///
/// [`Row`]: crate::Row
pub fn row<Message, Renderer>(
    children: Vec<Element<'_, Message, Renderer>>,
) -> Row<'_, Message, Renderer> {
    Row::with_children(children)
}

/// Creates a new [`Scrollable`] with the provided content.
///
/// [`Scrollable`]: crate::Scrollable
pub fn scrollable<'a, Message, Renderer>(
    content: impl Into<Element<'a, Message, Renderer>>,
) -> Scrollable<'a, Message, Renderer>
where
    Renderer: core::Renderer,
    Renderer::Theme: scrollable::StyleSheet,
{
    Scrollable::new(content)
}

/// Creates a new [`Button`] with the provided content.
///
/// [`Button`]: crate::Button
pub fn button<'a, Message, Renderer>(
    content: impl Into<Element<'a, Message, Renderer>>,
) -> Button<'a, Message, Renderer>
where
    Renderer: core::Renderer,
    Renderer::Theme: button::StyleSheet,
    <Renderer::Theme as button::StyleSheet>::Style: Default,
{
    Button::new(content)
}

/// Creates a new [`Tooltip`] with the provided content, tooltip text, and [`tooltip::Position`].
///
/// [`Tooltip`]: crate::Tooltip
/// [`tooltip::Position`]: crate::tooltip::Position
pub fn tooltip<'a, Message, Renderer>(
    content: impl Into<Element<'a, Message, Renderer>>,
    tooltip: impl ToString,
    position: tooltip::Position,
) -> crate::Tooltip<'a, Message, Renderer>
where
    Renderer: core::text::Renderer,
    Renderer::Theme: container::StyleSheet + text::StyleSheet,
{
    Tooltip::new(content, tooltip.to_string(), position)
}

/// Creates a new [`Text`] widget with the provided content.
///
/// [`Text`]: core::widget::Text
pub fn text<'a, Renderer>(text: impl ToString) -> Text<'a, Renderer>
where
    Renderer: core::text::Renderer,
    Renderer::Theme: text::StyleSheet,
{
    Text::new(text.to_string())
}

/// Creates a new [`Checkbox`].
///
/// [`Checkbox`]: crate::Checkbox
pub fn checkbox<'a, Message, Renderer>(
    label: impl Into<String>,
    is_checked: bool,
    f: impl Fn(bool) -> Message + 'a,
) -> Checkbox<'a, Message, Renderer>
where
    Renderer: core::text::Renderer,
    Renderer::Theme: checkbox::StyleSheet + text::StyleSheet,
{
    Checkbox::new(label, is_checked, f)
}

/// Creates a new [`Radio`].
///
/// [`Radio`]: crate::Radio
pub fn radio<Message, Renderer, V>(
    label: impl Into<String>,
    value: V,
    selected: Option<V>,
    on_click: impl FnOnce(V) -> Message,
) -> Radio<Message, Renderer>
where
    Message: Clone,
    Renderer: core::text::Renderer,
    Renderer::Theme: radio::StyleSheet,
    V: Copy + Eq,
{
    Radio::new(label, value, selected, on_click)
}

/// Creates a new [`Toggler`].
///
/// [`Toggler`]: crate::Toggler
pub fn toggler<'a, Message, Renderer>(
    label: impl Into<Option<String>>,
    is_checked: bool,
    f: impl Fn(bool) -> Message + 'a,
) -> Toggler<'a, Message, Renderer>
where
    Renderer: core::text::Renderer,
    Renderer::Theme: toggler::StyleSheet,
{
    Toggler::new(label, is_checked, f)
}

/// Creates a new [`TextInput`].
///
/// [`TextInput`]: crate::TextInput
pub fn text_input<'a, Message, Renderer>(
    placeholder: &str,
    value: &str,
) -> TextInput<'a, Message, Renderer>
where
    Message: Clone,
    Renderer: core::text::Renderer,
    Renderer::Theme: text_input::StyleSheet,
{
    TextInput::new(placeholder, value)
}

/// Creates a new [`Slider`].
///
/// [`Slider`]: crate::Slider
pub fn slider<'a, T, Message, Renderer>(
    range: std::ops::RangeInclusive<T>,
    value: T,
    on_change: impl Fn(T) -> Message + 'a,
) -> Slider<'a, T, Message, Renderer>
where
    T: Copy + From<u8> + std::cmp::PartialOrd,
    Message: Clone,
    Renderer: core::Renderer,
    Renderer::Theme: slider::StyleSheet,
{
    Slider::new(range, value, on_change)
}

/// Creates a new [`VerticalSlider`].
///
/// [`VerticalSlider`]: crate::VerticalSlider
pub fn vertical_slider<'a, T, Message, Renderer>(
    range: std::ops::RangeInclusive<T>,
    value: T,
    on_change: impl Fn(T) -> Message + 'a,
) -> VerticalSlider<'a, T, Message, Renderer>
where
    T: Copy + From<u8> + std::cmp::PartialOrd,
    Message: Clone,
    Renderer: core::Renderer,
    Renderer::Theme: slider::StyleSheet,
{
    VerticalSlider::new(range, value, on_change)
}

/// Creates a new [`PickList`].
///
/// [`PickList`]: crate::PickList
pub fn pick_list<'a, Message, Renderer, T>(
    options: impl Into<Cow<'a, [T]>>,
    selected: Option<T>,
    on_selected: impl Fn(T) -> Message + 'a,
) -> PickList<'a, T, Message, Renderer>
where
    T: ToString + Eq + 'static,
    [T]: ToOwned<Owned = Vec<T>>,
    Renderer: core::text::Renderer,
    Renderer::Theme: pick_list::StyleSheet
        + scrollable::StyleSheet
        + overlay::menu::StyleSheet
        + container::StyleSheet,
    <Renderer::Theme as overlay::menu::StyleSheet>::Style:
        From<<Renderer::Theme as pick_list::StyleSheet>::Style>,
{
    PickList::new(options, selected, on_selected)
}

/// Creates a new [`ComboBox`].
///
/// [`ComboBox`]: crate::ComboBox
pub fn combo_box<'a, T, Message, Renderer>(
    state: &'a combo_box::State<T>,
    placeholder: &str,
    selection: Option<&T>,
    on_selected: impl Fn(T) -> Message + 'static,
) -> ComboBox<'a, T, Message, Renderer>
where
    T: std::fmt::Display + Clone,
    Renderer: core::text::Renderer,
    Renderer::Theme: text_input::StyleSheet + overlay::menu::StyleSheet,
{
    ComboBox::new(state, placeholder, selection, on_selected)
}

/// Creates a new horizontal [`Space`] with the given [`Length`].
///
/// [`Space`]: crate::Space
pub fn horizontal_space(width: impl Into<Length>) -> Space {
    Space::with_width(width)
}

/// Creates a new vertical [`Space`] with the given [`Length`].
///
/// [`Space`]: crate::Space
pub fn vertical_space(height: impl Into<Length>) -> Space {
    Space::with_height(height)
}

/// Creates a horizontal [`Rule`] with the given height.
///
/// [`Rule`]: crate::Rule
pub fn horizontal_rule<Renderer>(height: impl Into<Pixels>) -> Rule<Renderer>
where
    Renderer: core::Renderer,
    Renderer::Theme: rule::StyleSheet,
{
    Rule::horizontal(height)
}

/// Creates a vertical [`Rule`] with the given width.
///
/// [`Rule`]: crate::Rule
pub fn vertical_rule<Renderer>(width: impl Into<Pixels>) -> Rule<Renderer>
where
    Renderer: core::Renderer,
    Renderer::Theme: rule::StyleSheet,
{
    Rule::vertical(width)
}

/// Creates a new [`ProgressBar`].
///
/// It expects:
///   * an inclusive range of possible values, and
///   * the current value of the [`ProgressBar`].
///
/// [`ProgressBar`]: crate::ProgressBar
pub fn progress_bar<Renderer>(
    range: RangeInclusive<f32>,
    value: f32,
) -> ProgressBar<Renderer>
where
    Renderer: core::Renderer,
    Renderer::Theme: progress_bar::StyleSheet,
{
    ProgressBar::new(range, value)
}

/// Creates a new [`Image`].
///
/// [`Image`]: crate::Image
#[cfg(feature = "image")]
pub fn image<Handle>(handle: impl Into<Handle>) -> crate::Image<Handle> {
    crate::Image::new(handle.into())
}

/// Creates a new [`Svg`] widget from the given [`Handle`].
///
/// [`Svg`]: crate::Svg
/// [`Handle`]: crate::svg::Handle
#[cfg(feature = "svg")]
pub fn svg<Renderer>(
    handle: impl Into<core::svg::Handle>,
) -> crate::Svg<Renderer>
where
    Renderer: core::svg::Renderer,
    Renderer::Theme: crate::svg::StyleSheet,
{
    crate::Svg::new(handle)
}

/// Creates a new [`Canvas`].
///
/// [`Canvas`]: crate::Canvas
#[cfg(feature = "canvas")]
pub fn canvas<P, Message, Renderer>(
    program: P,
) -> crate::Canvas<P, Message, Renderer>
where
    Renderer: crate::graphics::geometry::Renderer,
    P: crate::canvas::Program<Message, Renderer>,
{
    crate::Canvas::new(program)
}

/// Focuses the previous focusable widget.
pub fn focus_previous<Message>() -> Command<Message>
where
    Message: 'static,
{
    Command::widget(operation::focusable::focus_previous())
}

/// Focuses the next focusable widget.
pub fn focus_next<Message>() -> Command<Message>
where
    Message: 'static,
{
    Command::widget(operation::focusable::focus_next())
}

/// A container intercepting mouse events.
pub fn mouse_area<'a, Message, Renderer>(
    widget: impl Into<Element<'a, Message, Renderer>>,
) -> MouseArea<'a, Message, Renderer>
where
    Renderer: core::Renderer,
{
    MouseArea::new(widget)
}<|MERGE_RESOLUTION|>--- conflicted
+++ resolved
@@ -64,11 +64,6 @@
 }
 
 /// Creates a new [`Column`] with the given children.
-<<<<<<< HEAD
-=======
-///
-/// [`Column`]: crate::Column
->>>>>>> a3489e4a
 pub fn column<Message, Renderer>(
     children: Vec<Element<'_, Message, Renderer>>,
 ) -> Column<'_, Message, Renderer> {
