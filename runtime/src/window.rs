//! Build window-based GUI applications.
mod action;

pub mod screenshot;

pub use crate::core::window::Id;
pub use action::Action;
pub use screenshot::Screenshot;

use crate::command::{self, Command};
use crate::core::time::Instant;
use crate::core::window::{self, Event, Icon, Level, Mode, UserAttention};
use crate::core::Size;
use crate::futures::event;
use crate::futures::Subscription;

/// Subscribes to the frames of the window of the running application.
///
/// The resulting [`Subscription`] will produce items at a rate equal to the
/// refresh rate of the first application window. Note that this rate may be variable, as it is
/// normally managed by the graphics driver and/or the OS.
///
/// In any case, this [`Subscription`] is useful to smoothly draw application-driven
/// animations without missing any frames.
pub fn frames() -> Subscription<Instant> {
<<<<<<< HEAD
    subscription::raw_events(|event, _status| match event {
        iced_core::Event::Window(_, Event::RedrawRequested(at)) => Some(at),
=======
    event::listen_raw(|event, _status| match event {
        iced_core::Event::Window(Event::RedrawRequested(at)) => Some(at),
>>>>>>> 7f8b1760
        _ => None,
    })
}

/// Spawns a new window with the given `id` and `settings`.
pub fn spawn<Message>(
    id: window::Id,
    settings: window::Settings,
) -> Command<Message> {
    Command::single(command::Action::Window(id, Action::Spawn { settings }))
}

/// Closes the window with `id`.
pub fn close<Message>(id: window::Id) -> Command<Message> {
    Command::single(command::Action::Window(id, Action::Close))
}

/// Begins dragging the window while the left mouse button is held.
pub fn drag<Message>(id: window::Id) -> Command<Message> {
    Command::single(command::Action::Window(id, Action::Drag))
}

/// Resizes the window to the given logical dimensions.
pub fn resize<Message>(
    id: window::Id,
    new_size: Size<u32>,
) -> Command<Message> {
    Command::single(command::Action::Window(id, Action::Resize(new_size)))
}

/// Fetches the window's size in logical dimensions.
pub fn fetch_size<Message>(
    id: window::Id,
    f: impl FnOnce(Size<u32>) -> Message + 'static,
) -> Command<Message> {
    Command::single(command::Action::Window(id, Action::FetchSize(Box::new(f))))
}

/// Maximizes the window.
pub fn maximize<Message>(id: window::Id, maximized: bool) -> Command<Message> {
    Command::single(command::Action::Window(id, Action::Maximize(maximized)))
}

/// Minimizes the window.
pub fn minimize<Message>(id: window::Id, minimized: bool) -> Command<Message> {
    Command::single(command::Action::Window(id, Action::Minimize(minimized)))
}

/// Moves the window to the given logical coordinates.
pub fn move_to<Message>(id: window::Id, x: i32, y: i32) -> Command<Message> {
    Command::single(command::Action::Window(id, Action::Move { x, y }))
}

/// Changes the [`Mode`] of the window.
pub fn change_mode<Message>(id: window::Id, mode: Mode) -> Command<Message> {
    Command::single(command::Action::Window(id, Action::ChangeMode(mode)))
}

/// Fetches the current [`Mode`] of the window.
pub fn fetch_mode<Message>(
    id: window::Id,
    f: impl FnOnce(Mode) -> Message + 'static,
) -> Command<Message> {
    Command::single(command::Action::Window(id, Action::FetchMode(Box::new(f))))
}

/// Toggles the window to maximized or back.
pub fn toggle_maximize<Message>(id: window::Id) -> Command<Message> {
    Command::single(command::Action::Window(id, Action::ToggleMaximize))
}

/// Toggles the window decorations.
pub fn toggle_decorations<Message>(id: window::Id) -> Command<Message> {
    Command::single(command::Action::Window(id, Action::ToggleDecorations))
}

/// Request user attention to the window. This has no effect if the application
/// is already focused. How requesting for user attention manifests is platform dependent,
/// see [`UserAttention`] for details.
///
/// Providing `None` will unset the request for user attention. Unsetting the request for
/// user attention might not be done automatically by the WM when the window receives input.
pub fn request_user_attention<Message>(
    id: window::Id,
    user_attention: Option<UserAttention>,
) -> Command<Message> {
    Command::single(command::Action::Window(
        id,
        Action::RequestUserAttention(user_attention),
    ))
}

/// Brings the window to the front and sets input focus. Has no effect if the window is
/// already in focus, minimized, or not visible.
///
/// This [`Command`] steals input focus from other applications. Do not use this method unless
/// you are certain that's what the user wants. Focus stealing can cause an extremely disruptive
/// user experience.
pub fn gain_focus<Message>(id: window::Id) -> Command<Message> {
    Command::single(command::Action::Window(id, Action::GainFocus))
}

/// Changes the window [`Level`].
pub fn change_level<Message>(id: window::Id, level: Level) -> Command<Message> {
    Command::single(command::Action::Window(id, Action::ChangeLevel(level)))
}

/// Fetches an identifier unique to the window, provided by the underlying windowing system. This is
/// not to be confused with [`window::Id`].
pub fn fetch_id<Message>(
    id: window::Id,
    f: impl FnOnce(u64) -> Message + 'static,
) -> Command<Message> {
    Command::single(command::Action::Window(id, Action::FetchId(Box::new(f))))
}

/// Changes the [`Icon`] of the window.
pub fn change_icon<Message>(id: window::Id, icon: Icon) -> Command<Message> {
    Command::single(command::Action::Window(id, Action::ChangeIcon(icon)))
}

/// Captures a [`Screenshot`] from the window.
pub fn screenshot<Message>(
    id: window::Id,
    f: impl FnOnce(Screenshot) -> Message + Send + 'static,
) -> Command<Message> {
    Command::single(command::Action::Window(
        id,
        Action::Screenshot(Box::new(f)),
    ))
}<|MERGE_RESOLUTION|>--- conflicted
+++ resolved
@@ -23,13 +23,8 @@
 /// In any case, this [`Subscription`] is useful to smoothly draw application-driven
 /// animations without missing any frames.
 pub fn frames() -> Subscription<Instant> {
-<<<<<<< HEAD
-    subscription::raw_events(|event, _status| match event {
-        iced_core::Event::Window(_, Event::RedrawRequested(at)) => Some(at),
-=======
     event::listen_raw(|event, _status| match event {
-        iced_core::Event::Window(Event::RedrawRequested(at)) => Some(at),
->>>>>>> 7f8b1760
+        crate::core::Event::Window(_, Event::RedrawRequested(at)) => Some(at),
         _ => None,
     })
 }
