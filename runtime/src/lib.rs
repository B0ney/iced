--- conflicted
+++ resolved
@@ -13,26 +13,15 @@
 pub mod font;
 pub mod keyboard;
 pub mod overlay;
-pub mod program;
 pub mod system;
 pub mod task;
 pub mod user_interface;
 pub mod window;
 
-#[cfg(feature = "multi-window")]
-pub mod multi_window;
-
 pub use iced_core as core;
 pub use iced_debug as debug;
 pub use iced_futures as futures;
 
-<<<<<<< HEAD
-pub use command::Command;
-pub use font::Font;
-=======
-pub use debug::Debug;
->>>>>>> beddf49c
-pub use program::Program;
 pub use task::Task;
 pub use user_interface::UserInterface;
 
